--- conflicted
+++ resolved
@@ -1,16 +1,10 @@
 # Changelog
 
-<<<<<<< HEAD
 ## Unreleased
 
 - Add Sentry.set_context helper [#1337](https://github.com/getsentry/sentry-ruby/pull/1337)
 - Fix handle the case where the logger messages is not of String type [#1341](https://github.com/getsentry/sentry-ruby/pull/1341)
-=======
-## 4.3.1
-
-- Fix handle the case where the logger messages is not of String type [#1341](https://github.com/getsentry/sentry-ruby/pull/1341)
 - Don't report Sentry::ExternalError to Sentry [#1353](https://github.com/getsentry/sentry-ruby/pull/1353)
->>>>>>> 963d3a27
 
 ## 4.3.0
 
